// ... existing code ...
services:
  - type: web
    name: quantum-yield-empire
    runtime: node
    buildCommand: npm install
    startCommand: node professional-website/server.js
    envVars:
      - key: NODE_ENV
        value: production
      - key: PORT
        value: 10000
    healthCheckPath: /
    autoDeploy: true
    plan: starter
    region: oregon
    branch: master

  - type: web
    name: quantum-dashboard
    runtime: node
    buildCommand: npm install
    startCommand: node simple-testnet-dashboard.js
    envVars:
      - key: NODE_ENV
        value: production
      - key: PORT
        value: 10001
    healthCheckPath: /
    autoDeploy: true
    plan: starter
    region: oregon
    branch: master

<<<<<<< HEAD
=======
// {{ Adding mainnet bot worker service }}
>>>>>>> d0e1926f
  - type: worker
    name: quantum-mainnet-bot
    runtime: node
    buildCommand: npm install
    startCommand: node beast-mode-network-launcher.js mainnet
    envVars:
      - key: NODE_ENV
        value: production
<<<<<<< HEAD
      - key: WALLET_SEED
=======
      - key: snBKqGcCxFiRodnGcJKP6xm3fMY
>>>>>>> d0e1926f
        sync: false  # Set this securely in Render dashboard
    autoDeploy: true
    plan: starter
    region: oregon
<<<<<<< HEAD
    branch: master 
=======
    branch: master
// ... existing code ...
>>>>>>> d0e1926f
<|MERGE_RESOLUTION|>--- conflicted
+++ resolved
@@ -1,4 +1,3 @@
-// ... existing code ...
 services:
   - type: web
     name: quantum-yield-empire
@@ -32,10 +31,6 @@
     region: oregon
     branch: master
 
-<<<<<<< HEAD
-=======
-// {{ Adding mainnet bot worker service }}
->>>>>>> d0e1926f
   - type: worker
     name: quantum-mainnet-bot
     runtime: node
@@ -44,18 +39,9 @@
     envVars:
       - key: NODE_ENV
         value: production
-<<<<<<< HEAD
       - key: WALLET_SEED
-=======
-      - key: snBKqGcCxFiRodnGcJKP6xm3fMY
->>>>>>> d0e1926f
         sync: false  # Set this securely in Render dashboard
     autoDeploy: true
     plan: starter
     region: oregon
-<<<<<<< HEAD
-    branch: master 
-=======
-    branch: master
-// ... existing code ...
->>>>>>> d0e1926f
+    branch: master